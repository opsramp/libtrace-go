package libtrace

import (
	"bytes"
	"encoding/json"
	"errors"
	"fmt"
	"io/ioutil"
	"math/rand"
	"net/http"
	"net/http/httptest"
	//"runtime"
	"strings"
	"sync"
	"testing"
	"time"

	"github.com/opsramp/libtrace-go/transmission"
	"github.com/stretchr/testify/assert"

	"gopkg.in/alexcesaro/statsd.v2"
)

// because package level vars get initialized on package inclusion, subsequent
// tests interact with the same variables in a way that is not like how it
// would be used. This function resets things to a blank state.
func resetPackageVars() {
	tx := &transmission.MockSender{}
	dc, _ = NewClient(ClientConfig{
		//APIKey:       "twerk",
		Dataset:      "twdds",
		SampleRate:   1,
		APIHost:      "http://localhost:1234",
		Transmission: tx,
	})
	sd, _ = statsd.New(statsd.Mute(true))
}

func TestLibhoney(t *testing.T) {
	resetPackageVars()
	//conf := Config{
	//	//WriteKey:   "aoeu",
	//	Dataset:    "oeui",
	//	SampleRate: 1,
	//	APIHost:    "http://localhost:8081/",
	//}
	//err := Init(conf)
	//testOK(t, err)
	testEquals(t, cap(dc.TxResponses()), 2*DefaultPendingWorkCapacity)
}

func TestCloseWithoutInit(t *testing.T) {
	// before Init() is called, tx is an unpopulated nil interface
	dc = &Client{}
	defer func() {
		if r := recover(); r != nil {
			t.Errorf("recover should not have caught anything: got %v", r)
		}
	}()
	Close()
}

func TestResponsesRace(t *testing.T) {
	wg := sync.WaitGroup{}
	wg.Add(2)
	go func() {
		//Responses()
		wg.Done()
	}()
	go func() {
		//Responses()
		wg.Done()
	}()

	wg.Wait()
}

func TestNewEvent(t *testing.T) {
	resetPackageVars()
	//conf := Config{
	//	//WriteKey:   "aoeu",
	//	Dataset:    "oeui",
	//	SampleRate: 1,
	//	APIHost:    "http://localhost:8081/",
	//}
	//Init(conf)
	ev := NewEvent()
	//testEquals(t, ev.WriteKey, "aoeu")
	testEquals(t, ev.Dataset, "oeui")
	testEquals(t, ev.SampleRate, uint(1))
	testEquals(t, ev.APIHost, "http://localhost:8081/")
}

func TestNewEventRace(t *testing.T) {
	resetPackageVars()
	//conf := Config{
	//	//WriteKey:     "aoeu",
	//	Dataset:      "oeui",
	//	SampleRate:   1,
	//	APIHost:      "http://localhost:8081/", // this will be ignored
	//	Transmission: &transmission.DiscardSender{},
	//}
	//Init(conf)
	wg := sync.WaitGroup{}
	wg.Add(3)
	// set up a race between adding a package-level field, creating a new event,
	// and creating a new builder (and event from that builder).
	go func() {
		AddField("gleeble", "glooble")
		wg.Done()
	}()
	go func() {
		ev := NewEvent()
		ev.AddField("glarble", "glorble")
		//ev.Send()
		wg.Done()
	}()
	go func() {
		b := NewBuilder()
		b.AddField("buildarble", "buildeeble")
		ev := b.NewEvent()
		ev.AddField("eveeble", "evooble")
		//ev.Send()
		wg.Done()
	}()
	wg.Wait()
}

func TestAddField(t *testing.T) {
	resetPackageVars()
	//conf := Config{
	//	//WriteKey:   "aoeu",
	//	Dataset:    "oeui",
	//	SampleRate: 1,
	//	APIHost:    "http://localhost:8081/",
	//}
	//Init(conf)
	ev := NewEvent()
	ev.AddField("strVal", "bar")
	ev.AddField("intVal", 5)
	ev.AddField("floatVal", 3.123)
	ev.AddField("uintVal", uint(4))
	ev.AddField("boolVal", true)
	testEquals(t, ev.data["strVal"], "bar")
	testEquals(t, ev.data["intVal"], 5)
	testEquals(t, ev.data["floatVal"], 3.123)
	testEquals(t, ev.data["uintVal"], uint(4))
	testEquals(t, ev.data["boolVal"], true)
}

type Aich struct {
	F1 string
	F2 int
	F3 int `json:"effthree"`
	F4 int `json:"-"`
	F5 int `json:"f5,omitempty"`
	h1 int
	h2 []string
	P1 *int
	P2 *int
	P3 []int
	P4 map[string]int
}

func TestAddStruct(t *testing.T) {
	//intPtr := new(int)
	//conf := Config{}
	//Init(conf)
	ev := NewEvent()
	//r := Aich{
	//	F1: "snth",
	//	F2: 5,
	//	F3: 6,
	//	F4: 7,
	//	h1: 9,
	//	h2: []string{"a", "b"},
	//	P2: intPtr,
	//}
	//ev.Add(r)
	marshalled, err := json.Marshal(ev.data)
	assert.Nil(t, err)
	assert.JSONEq(t,
		`{
			"F1": "snth",
			"F2": 5,
			"P2": 0,
			"effthree": 6
		}`,
		string(marshalled))
}

func TestAddStructPtr(t *testing.T) {
	resetPackageVars()
	//intPtr := new(int)
	//conf := Config{}
	//	Init(conf)
	ev := NewEvent()
	//r := Aich{
	//	F1: "snth",
	//	F2: 5,
	//	F3: 6,
	//	F4: 7,
	//	F5: 8,
	//	h1: 9,
	//	h2: []string{"a", "b"},
	//	P2: intPtr,
	//}
	//ev.Add(&r)

	marshalled, err := json.Marshal(ev.data)
	assert.Nil(t, err)
	assert.JSONEq(t,
		`{
			"F1": "snth",
			"F2": 5,
			"P2": 0,
			"effthree": 6,
			"f5": 8
		}`,
		string(marshalled))
}

type Jay struct {
	F1 string
	F2 Aich
	F3 struct{ A []int }
	F4 []string
}

func TestAddDeepStruct(t *testing.T) {
	resetPackageVars()
	//conf := Config{}
	//Init(conf)
	ev := NewEvent()
	r := Aich{
		F1: "snth",
		F2: 5,
		F3: 6,
	}
	j := Jay{
		F1: "ntdh",
		F2: r,
		F3: struct{ A []int }{[]int{2, 3}},
		F4: []string{"eoeoe", "ththt"},
	}
	//err := ev.Add(j)
	//	testOK(t, err)
	testEquals(t, ev.data["F1"], j.F1)
	testEquals(t, ev.data["F2"], r)
	testEquals(t, ev.data["F3"], struct{ A []int }{[]int{2, 3}})
	testEquals(t, ev.data["F4"], []string{"eoeoe", "ththt"})
}

func TestAddSlice(t *testing.T) {
	resetPackageVars()
	//conf := Config{}
	//Init(conf)
	//ev := NewEvent()
	//sl := []string{"a", "b", "c"}
	////err := ev.Add(sl)
	//testErr(t, err)
}

func TestAddMap(t *testing.T) {
	resetPackageVars()
	//conf := Config{}
	//Init(conf)
	r := Aich{
		F1: "snth",
		F2: 5,
		F3: 6,
	}
	mStr := map[string]interface{}{
		"a": "valA",
		"b": 2,
		"c": 5.123,
		"d": []string{"d_a", "d_b"},
		"e": r,
	}
	//mInts := map[int64]interface{}{
	//	1: "foo",
	//	2: "bar",
	//}
	ev := NewEvent()
	//err := ev.Add(mStr)
	//testOK(t, err)
	//err = ev.Add(mInts)
	//testOK(t, err)
	testEquals(t, ev.data["a"], mStr["a"].(string))
	testEquals(t, ev.data["b"], int(mStr["b"].(int)))
	testEquals(t, ev.data["c"], float64(mStr["c"].(float64)))
	testEquals(t, ev.data["d"], mStr["d"])
	testEquals(t, ev.data["e"], r)
	testEquals(t, ev.data["1"], "foo")
	testEquals(t, ev.data["2"], "bar")

	mInt := map[uint8]interface{}{
		1: "valA",
		2: 2,
		3: 5.123,
		4: []string{"d_a", "d_b"},
		6: r,
	}
	ev = NewEvent()
	//err = ev.Add(mInt)
	t.Logf("ev.data is %+v", ev.data)
	//testOK(t, err)
	testEquals(t, ev.data["1"], mInt[1].(string))
	testEquals(t, ev.data["2"], mInt[2].(int))
	testEquals(t, ev.data["3"], float64(mInt[3].(float64)))
	testEquals(t, ev.data["4"], mInt[4])
	testEquals(t, ev.data["6"], mInt[6])

	ev = NewEvent()
	//mStrStr := map[string]string{
	//	"1": "2",
	//}

	//err = ev.Add(mStrStr)
	//testOK(t, err)
	testEquals(t, ev.data["1"], "2")
}

func TestAddMapPtr(t *testing.T) {
	resetPackageVars()
	//conf := Config{}
	//Init(conf)
	r := Aich{
		F1: "snth",
		F2: 5,
		F3: 6,
	}
	mStr := map[string]interface{}{
		"a": "valA",
		"b": 2,
		"c": 5.123,
		"d": []string{"d_a", "d_b"},
		"e": r,
	}
	ev := NewEvent()
	//	err := ev.Add(&mStr)
	t.Logf("ev.data is %+v", ev.data)
	//	testOK(t, err)
	testEquals(t, ev.data["a"], mStr["a"].(string))
	testEquals(t, ev.data["b"], int(mStr["b"].(int)))
	testEquals(t, ev.data["c"], float64(mStr["c"].(float64)))
	testEquals(t, ev.data["d"], mStr["d"])
	testEquals(t, ev.data["e"], r)

}

func TestAddFunc(t *testing.T) {
	resetPackageVars()
	//conf := Config{}
	//Init(conf)
	//keys := []string{
	//	"aoeu",
	//	"oeui",
	//	"euid",
	//}
	vals := []interface{}{
		"str",
		5,
		[]string{"d_a", "d_b"},
	}
	//i := 0
	//myFn := func() (string, interface{}, error) {
	//	if i >= 3 {
	//		return "", nil, errors.New("all done")
	//	}
	//	str := keys[i]
	//	val := vals[i]
	//	i++
	//	return str, val, nil
	//}

	ev := NewEvent()
	//	ev.AddFunc(myFn)
	t.Logf("data has %+v", ev.data)
	testEquals(t, ev.data["aoeu"], vals[0].(string))
	testEquals(t, ev.data["oeui"], int(vals[1].(int)))
	testEquals(t, ev.data["euid"], vals[2])
	testEquals(t, len(ev.data), 3)
}

func TestAddFuncUsingAdd(t *testing.T) {
	resetPackageVars()
	//conf := Config{}
	////Init(conf)
	//myFn := func() (string, interface{}, error) {
	//	return "", "", nil
	//}
	//ev := NewEvent()
	//err := ev.Add(myFn)
	//testErr(t, err)
}

func TestAddDynamicField(t *testing.T) {
	resetPackageVars()
	//Init(Config{})
	//i := 0
	//myFn := func() interface{} {
	//	v := i
	//	i++
	//	return v
	//}
	//AddDynamicField("incrementingInt", myFn)
	ev1 := NewEvent()
	testEquals(t, ev1.data["incrementingInt"], 0)
	ev2 := NewEvent()
	testEquals(t, ev2.data["incrementingInt"], 1)
}

func TestNewBuilder(t *testing.T) {
	resetPackageVars()
	//conf := Config{
	//	//WriteKey:   "aoeu",
	//	Dataset:    "oeui",
	//	SampleRate: 1,
	//	APIHost:    "http://localhost:8081/",
	//}
	//Init(conf)
	b := NewBuilder()
	testEquals(t, b.WriteKey, "aoeu")
	testEquals(t, b.Dataset, "oeui")
	testEquals(t, b.SampleRate, uint(1))
	testEquals(t, b.APIHost, "http://localhost:8081/")
}

func TestCloneBuilder(t *testing.T) {
	resetPackageVars()
	//conf := Config{
	//	//WriteKey:   "aoeu",
	//	Dataset:    "oeui",
	//	SampleRate: 1,
	//	APIHost:    "http://localhost:8081/",
	//}
	//Init(conf)
	b := NewBuilder()
	b2 := b.Clone()
	b2.WriteKey = "newAAAA"
	b2.Dataset = "newoooo"
	b2.SampleRate = 2
	b2.APIHost = "differentAPIHost"
	// old builder didn't change
	testEquals(t, b.WriteKey, "aoeu")
	testEquals(t, b.Dataset, "oeui")
	testEquals(t, b.SampleRate, uint(1))
	testEquals(t, b.APIHost, "http://localhost:8081/")
	// cloned builder has new values
	testEquals(t, b2.WriteKey, "newAAAA")
	testEquals(t, b2.Dataset, "newoooo")
	testEquals(t, b2.SampleRate, uint(2))
	testEquals(t, b2.APIHost, "differentAPIHost")
}

func TestBuilderDynFields(t *testing.T) {
	resetPackageVars()
	//var i int
	////myIntFn := func() interface{} {
	////	v := i
	////	i++
	////	return v
	////}
	//strs := []string{
	//	"aoeu",
	//	"oeui",
	//	"euid",
	//}
	//var j int
	//myStrFn := func() interface{} {
	//	v := j
	//	j++
	//	return strs[v]
	////}
	//f := 1.0
	//myFloatFn := func() interface{} {
	//	v := f
	//	f += 1.2
	//	return v
	//}
	//	AddDynamicField("ints", myIntFn)
	b := NewBuilder()
	//b.AddDynamicField("strs", myStrFn)
	testEquals(t, len(dc.builder.dynFields), 1)
	testEquals(t, len(b.dynFields), 2)

	ev1 := NewEvent()
	testEquals(t, ev1.data["ints"], 0)
	ev2 := b.NewEvent()
	testEquals(t, ev2.data["ints"], 1)
	testEquals(t, ev2.data["strs"], "aoeu")

	b2 := b.Clone()
	//	b2.AddDynamicField("floats", myFloatFn)
	ev3 := NewEvent()
	testEquals(t, ev3.data["ints"], 2)
	testEquals(t, ev3.data["strs"], nil)
	ev4 := b.NewEvent()
	testEquals(t, ev4.data["ints"], 3)
	testEquals(t, ev4.data["strs"], "oeui")
	ev5 := b2.NewEvent()
	testEquals(t, ev5.data["ints"], 4)
	testEquals(t, ev5.data["strs"], "euid")
	testEquals(t, ev5.data["floats"], 1.0)
}

func TestBuilderStaticFields(t *testing.T) {
	resetPackageVars()
	// test you can add fields to a builder and events get them
	b := NewBuilder()
	b.AddField("intF", 1)
	b.AddField("strF", "aoeu")
	ev := b.NewEvent()
	testEquals(t, ev.data["intF"], 1)
	testEquals(t, ev.data["strF"], "aoeu")
	// test you can clone a builder and events get the cloned data
	b2 := b.Clone()
	ev2 := b2.NewEvent()
	testEquals(t, ev2.data["intF"], 1)
	testEquals(t, ev2.data["strF"], "aoeu")
	// test that you can add new fields to the cloned builder
	// and events get them
	b2.AddField("floatF", 1.234)
	ev3 := b2.NewEvent()
	testEquals(t, ev3.data["intF"], 1)
	testEquals(t, ev3.data["strF"], "aoeu")
	testEquals(t, ev3.data["floatF"], 1.234)
	// test that the old builder didn't get the metrics a5dded to
	// the new builder
	ev4 := b.NewEvent()
	testEquals(t, ev4.data["intF"], 1)
	testEquals(t, ev4.data["strF"], "aoeu")
	testEquals(t, ev4.data["floatF"], nil)
}

func TestBuilderDynFieldsCloneRace(t *testing.T) {
	resetPackageVars()

	b := NewBuilder()

	const interations = 100

	var wg sync.WaitGroup
	wg.Add(1)
	go func() {
		defer wg.Done()
		for i := 0; i < interations; i++ {
			b.Clone()
		}
	}()
	wg.Add(1)
	go func() {
		defer wg.Done()
		for i := 0; i < interations; i++ {
			//b.AddDynamicField("dyn_field", nil)
		}
	}()

	wg.Wait()
}

func TestOutputInterface(t *testing.T) {
	resetPackageVars()
	//testTx := &MockOutput{}
	//Init(Config{
	//	WriteKey: "foo",
	//	Dataset:  "bar",
	//	Output:   testTx,
	//})

	ev := NewEvent()
	ev.AddField("mock", "mick")
	//err := ev.Send()
	//testOK(t, err)
	//testEquals(t, len(testTx.Events()), 1)
	//testEquals(t, testTx.Events()[0].Fields(), map[string]interface{}{"mock": "mick"})
}

func TestSendTime(t *testing.T) {
	resetPackageVars()
	//	testTx := &transmission.MockSender{}
	//Init(Config{
	//	WriteKey:     "foo",
	//	Dataset:      "bar",
	//	Transmission: testTx,
	//})

	now := time.Now().Truncate(time.Millisecond)
	//expected := map[string]interface{}{"event_time": now}

	tsts := []struct {
		key string
		val interface{}
	}{
		{"event_time", now},
		{"", map[string]interface{}{"event_time": now}},
		{"", struct {
			Time time.Time `json:"event_time"`
		}{now}},
	}

	for _, tt := range tsts {
		ev := NewEvent()
		if tt.key != "" {
			ev.AddField(tt.key, tt.val)
		} else {
			//ev.Add(tt.val)
		}
		//err := ev.Send()
		//testOK(t, err)
		//testEquals(t, len(testTx.Events()), i+1)
		//testEquals(t, testTx.Events()[i].Data, expected)
	}
}

func TestSendPresampledErrors(t *testing.T) {
	resetPackageVars()
	//testTx := &transmission.MockSender{}
	//Init(Config{Transmission: testTx})

	tsts := []struct {
		ev     *Event
		expErr error
	}{
		{
			ev:     &Event{client: dc},
			expErr: errors.New("No metrics added to event. Won't send empty event."),
		},
		{
			ev: &Event{
				fieldHolder: fieldHolder{
					data: map[string]interface{}{"a": 1},
				},
				client: dc,
			},
			expErr: errors.New("No APIHost for Opsramp. Can't send to the Great Unknown."),
		},
		{
			ev: &Event{
				fieldHolder: fieldHolder{
					data: map[string]interface{}{"a": 1},
				},
				APIHost: "foo",
				client:  dc,
			},
			expErr: errors.New("No WriteKey specified. Can't send event."),
		},
		{
			ev: &Event{
				fieldHolder: fieldHolder{
					data: map[string]interface{}{"a": 1},
				},
				APIHost: "foo",
				//WriteKey: "bar",
				client: dc,
			},
			expErr: errors.New("No Dataset for Opsramp. Can't send datasetless."),
		},
		{
			ev: &Event{
				fieldHolder: fieldHolder{
					data: map[string]interface{}{"a": 1},
				},
				APIHost: "foo",
				//WriteKey: "bar",
				Dataset: "baz",
				client:  dc,
			},
			expErr: nil,
		},
	}
	for i, tst := range tsts {
		err := tst.ev.SendPresampled()
		testEquals(t, err, tst.expErr, fmt.Sprintf("testing expected error from test object %d", i))
	}
}

// TestPresampledSendSamplerate verifies that SendPresampled does no sampling
func TestPresampledSendSamplerate(t *testing.T) {
	resetPackageVars()
	//Init(Config{})
	testTx := &transmission.MockSender{}

	dc, _ = NewClient(ClientConfig{
		Transmission: testTx,
	})

	ev := &Event{
		fieldHolder: fieldHolder{
			data: map[string]interface{}{"a": 1},
		},
		APIHost: "foo",
		//WriteKey:   "bar",
		Dataset:    "baz",
		SampleRate: 5,
		client:     dc,
	}

	for i := 0; i < 5; i++ {
		err := ev.SendPresampled()
		testOK(t, err)

		//testEquals(t, len(testTx.Events()), i+1)
		//testEquals(t, testTx.Events()[i].SampleRate, uint(5))
	}
}

// TestSendSamplerate verifies that Send samples
func TestSendSamplerate(t *testing.T) {
	resetPackageVars()
	//Init(Config{})
	testTx := &transmission.MockSender{}
	rand.Seed(1)

	dc, _ = NewClient(ClientConfig{
		Transmission: testTx,
	})

	//ev := &Event{
	//	fieldHolder: fieldHolder{
	//		data: map[string]interface{}{"a": 1},
	//	},
	//	APIHost:    "foo",
	////	WriteKey:   "bar",
	//	Dataset:    "baz",
	//	SampleRate: 2,
	//	client:     dc,
	//}
	//for i := 0; i < 10; i++ {
	//	err := ev.Send()
	//	testOK(t, err)
	//}
	//testEquals(t, len(testTx.Events()), 4, "expected testTx num events incorrect")
	//for _, ev := range testTx.Events() {
	//	testEquals(t, ev.SampleRate, uint(2))
	//}
}

type testTransport struct {
	invoked bool
}

func (tr *testTransport) RoundTrip(r *http.Request) (*http.Response, error) {
	tr.invoked = true
	return &http.Response{Body: ioutil.NopCloser(bytes.NewReader(nil))}, nil
}

func TestSendTestTransport(t *testing.T) {
	tr := &testTransport{}
	//Init(Config{
	//	WriteKey:  "foo",
	//	Dataset:   "bar",
	//	Transport: tr,
	//})
	//
	//err := SendNow(map[string]interface{}{"foo": 3})
	dc.transmission.Stop()  // flush unsent events
	dc.transmission.Start() // reopen tx.muster channel
	//testOK(t, err)
	testEquals(t, tr.invoked, true)
}

func TestChannelMembers(t *testing.T) {
	resetPackageVars()
	//Init(Config{})

	// adding channels directly using .AddField
	ev := NewEvent()
	ev.AddField("intChan", make(chan int))
	marshalled, err := json.Marshal(ev.data)
	assert.Nil(t, err)
	assert.JSONEq(t, "{}", string(marshalled))

	// adding a struct with a channel in it to an event
	type StructWithChan struct {
		A int
		B string
		C chan int
	}
	//structWithChan := &StructWithChan{
	//	A: 1,
	//	B: "hello",
	//	C: make(chan int),
	//}

	ev2 := NewEvent()
	//ev2.Add(structWithChan)

	marshalled2, err := json.Marshal(ev2.data)
	assert.JSONEq(t, `{"A": 1, "B": "hello"}`, string(marshalled2))

	// adding a struct with a struct-valued field containing a channel
	type ChanInField struct {
		CStruct *StructWithChan
		D       int
	}

	chanInField := &ChanInField{}
	chanInField.CStruct = &StructWithChan{
		A: 1,
		B: "hello",
		C: make(chan int),
	}
	chanInField.D = 2

	ev3 := NewEvent()
	//ev3.Add(chanInField)

	testEquals(t, ev3.data["A"], nil)
	testEquals(t, ev3.data["B"], nil)
	testEquals(t, ev3.data["C"], nil)
	testEquals(t, ev3.data["D"], 2)

	// adding a struct containing an embedded struct containing a channel
	type ChanInEmbedded struct {
		StructWithChan
		D int
	}

	chanInEmbedded := &ChanInEmbedded{}
	chanInEmbedded.A = 1
	chanInEmbedded.B = "hello"
	chanInEmbedded.C = make(chan int)
	chanInEmbedded.D = 2

	ev4 := NewEvent()
	//ev4.Add(chanInField)

	testEquals(t, ev4.data["A"], nil)
	testEquals(t, ev4.data["B"], nil)
	testEquals(t, ev4.data["C"], nil)
	testEquals(t, ev4.data["D"], 2)
}

func TestDataRace1(t *testing.T) {
	e := &Event{SampleRate: 1}
	e.data = map[string]interface{}{"a": 1}

	var err error
	var wg sync.WaitGroup

	wg.Add(2)
	go func() {
		_, err = json.Marshal(e)
		wg.Done()
	}()

	go func() {
		//mStr := map[string]interface{}{
		//	"a": "valA",
		//	"b": 2,
		//	"c": 5.123,
		//	"d": []string{"d_a", "d_b"},
		//}
		e.AddField("b", 2)
		//e.Add(mStr)
		wg.Done()
	}()

	wg.Wait()
	testOK(t, err)
}

func TestDataRace2(t *testing.T) {
	b := &Builder{}
	b.data = map[string]interface{}{"a": 1}

	var wg sync.WaitGroup

	wg.Add(2)
	go func() {
		_ = b.NewEvent()
		wg.Done()
	}()

	go func() {
		b.AddField("b", 2)
		wg.Done()
	}()

	wg.Wait()
}

func TestDataRace3(t *testing.T) {
	resetPackageVars()
	//testTx := &transmission.MockSender{}
	//Init(Config{
	//	Transmission: testTx,
	//})

	ev := &Event{
		fieldHolder: fieldHolder{
			data: map[string]interface{}{"a": 1},
		},
		APIHost: "foo",
		//WriteKey:   "bar",
		Dataset:    "baz",
		SampleRate: 1,
		client:     dc,
	}

	var wg sync.WaitGroup

	wg.Add(2)

	go func() {
		//err := ev.Send()
		//testOK(t, err)
		wg.Done()
	}()

	go func() {
		ev.AddField("newField", 1)
		wg.Done()
	}()

	wg.Wait()

	//testEquals(t, len(testTx.Events()), 1, "expected testTx num datas incorrect")
}

func TestEndToEnd(t *testing.T) {
	eventCount := 3

	server := startFakeServer(t, eventCount)
	defer server.Close()

	hc, err := NewClient(ClientConfig{
		//APIKey:     "e2e",
		Dataset:    "e2e",
		SampleRate: 1,
		APIHost:    server.URL,
	})
	testOK(t, err)
	defer hc.Close()

	responseChan := hc.TxResponses()

	for i := 0; i < eventCount; i++ {
		ev := hc.NewEvent()
		ev.AddField("event", i)
		ev.AddField("method", "get")
		//ev.Send()
	}
	hc.Flush()

	deadline := time.After(time.Second)
	for i := 0; i < eventCount; i++ {
		select {
		case got := <-responseChan:
			testEquals(t, got.StatusCode, http.StatusCreated)
		case <-deadline:
			t.Error("timed out waiting for response")
			return
		}
	}
}

//
//  Examples
//

func Example() {
	//// call Init before using libhoney
	//Init(Config{
	//	WriteKey:   "abcabc123123defdef456456",
	//	Dataset:    "Example Service",
	//	SampleRate: 1,
	//})
	// when all done, call close
	defer Close()

	// create an event, add fields
	ev := NewEvent()
	ev.AddField("duration_ms", 153.12)
	ev.AddField("method", "get")
	// send the event
	//ev.Send()
}

func ExampleAddDynamicField() {
	// adds the number of goroutines running at event
	// creation time to every event sent to Opsramp.
	//AddDynamicField("num_goroutines",
	//	func() interface{} { return runtime.NumGoroutine() })
}

func BenchmarkInit(b *testing.B) {
	for n := 0; n < b.N; n++ {
		//Init(Config{
		//	WriteKey:     "aoeu",
		//	Dataset:      "oeui",
		//	SampleRate:   1,
		//	APIHost:      "http://localhost:8081/",
		//	Transmission: &transmission.MockSender{},
		//})
		//// create an event, add fields
		ev := NewEvent()
		ev.AddField("duration_ms", 153.12)
		ev.AddField("method", "get")
		// send the event
		//ev.Send()
		Close()
	}
}

func BenchmarkFlush(b *testing.B) {
	//Init(Config{
	//	WriteKey:     "aoeu",
	//	Dataset:      "oeui",
	//	SampleRate:   1,
	//	APIHost:      "http://localhost:8081/",
	//	Transmission: &transmission.MockSender{},
	//})
	for n := 0; n < b.N; n++ {
		// create an event, add fields
		ev := NewEvent()
		ev.AddField("duration_ms", 153.12)
		ev.AddField("method", "get")
		// send the event
		//ev.Send()
		Flush()
	}
	Close()
}

func BenchmarkEndToEnd(b *testing.B) {
	// extra response values are ignored
	server := startFakeServer(b, DefaultMaxBatchSize)
	defer server.Close()

	hc, err := NewClient(ClientConfig{
		//APIKey:     "e2e",
		Dataset:    "e2e",
		SampleRate: 1,
		APIHost:    server.URL,
	})
	testOK(b, err)
	defer hc.Close()

	b.ResetTimer()
	for n := 0; n < b.N; n++ {
		ev := hc.NewEvent()
		ev.AddField("event", n)
		ev.AddField("method", "get")
		//	ev.Send()
	}
}

// Starts a minimalist fake server for end-to-end tests, similar to
// transmission's FakeRoundTripper.
func startFakeServer(t testing.TB, assumeEventCount int) *httptest.Server {
	var cannedResponse []byte
	if assumeEventCount > 0 {
		responses := make([]struct {
			Status int
		}, assumeEventCount)
		for i := range responses {
			responses[i].Status = http.StatusCreated
		}
		var err error
		cannedResponse, err = json.Marshal(responses)
		testOK(t, err)
	}

	handler := func(w http.ResponseWriter, r *http.Request) {
		if r.Method != "POST" {
			t.Fatalf("unsupported method %s", r.Method)
		}
		if !strings.HasPrefix(r.URL.Path, "/1/batch") {
			t.Fatalf("unsupported path %s", r.URL.Path)
		}
		w.WriteHeader(http.StatusOK)
		if cannedResponse != nil {
			w.Write(cannedResponse)
			return
		}
		t.Fatal("dynamic responses not yet supported")
	}

	return httptest.NewServer(http.HandlerFunc(handler))
}

func TestEventStringReturnsMaskedApiKey(t *testing.T) {
	_ = []struct {
		ev     *Event
		expStr string
	}{
		{
			ev: &Event{
				fieldHolder: fieldHolder{
					data: map[string]interface{}{"a": 1},
				},
				APIHost: "foo",
				//			WriteKey:   "",
				Dataset:    "baz",
				SampleRate: 1,
				client:     dc,
			},
			expStr: "{WriteKey: Dataset:baz SampleRate:1 APIHost:foo Timestamp:0001-01-01 00:00:00 +0000 UTC fieldHolder:map[a:1] sent:false}",
		},
		{
			ev: &Event{
				fieldHolder: fieldHolder{
					data: map[string]interface{}{"a": 1},
				},
				APIHost: "foo",
				//	WriteKey:   "woop",
				Dataset:    "baz",
				SampleRate: 1,
				client:     dc,
			},
			expStr: "{WriteKey:woop Dataset:baz SampleRate:1 APIHost:foo Timestamp:0001-01-01 00:00:00 +0000 UTC fieldHolder:map[a:1] sent:false}",
		},
		{
			ev: &Event{
				fieldHolder: fieldHolder{
					data: map[string]interface{}{"a": 1},
				},
				APIHost: "foo",
				//WriteKey:   "fibble",
				Dataset:    "baz",
				SampleRate: 1,
				client:     dc,
			},
			expStr: "{WriteKey:XXbble Dataset:baz SampleRate:1 APIHost:foo Timestamp:0001-01-01 00:00:00 +0000 UTC fieldHolder:map[a:1] sent:false}",
		},
		{
			ev: &Event{
				fieldHolder: fieldHolder{
					data: map[string]interface{}{"a": 1},
				},
				APIHost: "foo",
				//WriteKey:   "fibblewibble",
				Dataset:    "baz",
				SampleRate: 1,
				client:     dc,
			},
			expStr: "{WriteKey:XXXXXXXXbble Dataset:baz SampleRate:1 APIHost:foo Timestamp:0001-01-01 00:00:00 +0000 UTC fieldHolder:map[a:1] sent:false}",
		},
	}

<<<<<<< HEAD
	//for _, test := range tests {
	//	testEquals(t, test.ev.String(), test.expStr)
	//}
=======
	for _, test := range tests {
		testEquals(t, test.ev.String(), test.expStr)
	}
}

func TestConfigVariationsForClassicNonClassic(t *testing.T) {
	tests := []struct {
		apikey          string
		dataset         string
		expectedDataset string
	}{
		{
			apikey:          "",
			dataset:         "",
			expectedDataset: "libhoney-go dataset",
		},
		{
			apikey:          "c1a551c000d68f9ed1e96432ac1a3380",
			dataset:         "",
			expectedDataset: "libhoney-go dataset",
		},
		{
			apikey:          "c1a551c000d68f9ed1e96432ac1a3380",
			dataset:         " my-service ",
			expectedDataset: " my-service ",
		},
		{
			apikey:          "d68f9ed1e96432ac1a3380",
			dataset:         "",
			expectedDataset: "unknown_dataset",
		},
		{
			apikey:          "d68f9ed1e96432ac1a3380",
			dataset:         " my-service ",
			expectedDataset: "my-service",
		},
	}

	for _, tc := range tests {
		config := Config{
			APIKey:  tc.apikey,
			Dataset: tc.dataset,
		}
		testEquals(t, config.getDataset(), tc.expectedDataset)
	}
}

func TestVerifyAPIKey(t *testing.T) {
	testCases := []struct {
		Name                string
		APIKey              string
		expectedEnvironment string
	}{
		{Name: "classic", APIKey: "lcYrFflRUR6rHbIifwqhfGRUR6rHbIic", expectedEnvironment: ""},
		{Name: "non-classic", APIKey: "lcYrFflRUR6rHbIifwqhfG", expectedEnvironment: "test_env"},
	}

	for _, tc := range testCases {
		t.Run(tc.Name, func(t *testing.T) {
			config := Config{
				APIKey: tc.APIKey,
			}

			server := httptest.NewServer(
				http.HandlerFunc(func(w http.ResponseWriter, r *http.Request) {
					assert.Equal(t, "/1/auth", r.URL.Path)
					assert.Equal(t, []string{tc.APIKey}, r.Header["X-Honeycomb-Team"])

					if config.isClassic() {
						w.Write([]byte(`{"team":{"slug":"test_team"}}`))
					} else {
						w.Write([]byte(`{"team":{"slug":"test_team"},"environment":{"slug":"test_env"}}`))
					}
				}),
			)
			defer server.Close()
			config.APIHost = server.URL

			// There are 3 places we can verify and/or get the team and environment given
			// an APIkey: VerifyWriteKey, VerifyAPIKey and GetTeamAndEnvironment
			team, err := VerifyWriteKey(config)
			assert.Equal(t, "test_team", team)
			assert.Nil(t, err)

			team, err = VerifyAPIKey(config)
			assert.Equal(t, "test_team", team)
			assert.Nil(t, err)

			team, env, err := GetTeamAndEnvironment(config)
			assert.Equal(t, tc.expectedEnvironment, env)
		})
	}
>>>>>>> b3723d3f
}<|MERGE_RESOLUTION|>--- conflicted
+++ resolved
@@ -1141,14 +1141,9 @@
 		},
 	}
 
-<<<<<<< HEAD
 	//for _, test := range tests {
 	//	testEquals(t, test.ev.String(), test.expStr)
 	//}
-=======
-	for _, test := range tests {
-		testEquals(t, test.ev.String(), test.expStr)
-	}
 }
 
 func TestConfigVariationsForClassicNonClassic(t *testing.T) {
@@ -1238,5 +1233,4 @@
 			assert.Equal(t, tc.expectedEnvironment, env)
 		})
 	}
->>>>>>> b3723d3f
 }