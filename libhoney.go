// Copyright 2016 Opsramp, Hound Technology, Inc. All rights reserved.
// Use of this source code is governed by the Apache License 2.0
// license that can be found in the LICENSE file.

package libtrace

import (
	"bytes"
	"encoding/json"
	"errors"
	"math/rand"
	"net/http"
<<<<<<< HEAD
=======
	"net/url"
	"os"
	"path"
>>>>>>> b3723d3f
	"reflect"
	"sort"
	"strings"
	"sync"
	"time"

	"github.com/opsramp/libtrace-go/transmission"
	"gopkg.in/alexcesaro/statsd.v2"
)

func init() {
	rand.Seed(time.Now().UnixNano())
}

const (
<<<<<<< HEAD
	defaultSampleRate = 1
	defaultAPIHost    = "https://api.Opsramp.io/"
	defaultDataset    = "libhoney-go dataset"
	version           = "1.15.8"
=======
	defaultSampleRate     = 1
	defaultAPIHost        = "https://api.honeycomb.io/"
	defaultClassicDataset = "libhoney-go dataset"
	defaultDataset        = "unknown_dataset"
>>>>>>> b3723d3f

	// DefaultMaxBatchSize how many events to collect in a batch
	DefaultMaxBatchSize = 50
	// DefaultBatchTimeout how frequently to send unfilled batches
	DefaultBatchTimeout = 100 * time.Millisecond
	// DefaultMaxConcurrentBatches how many batches to maintain in parallel
	DefaultMaxConcurrentBatches = 80
	// DefaultPendingWorkCapacity how many events to queue up for busy batches
	DefaultPendingWorkCapacity = 10000
)

var (
	ptrKinds = []reflect.Kind{reflect.Ptr, reflect.Slice, reflect.Map}
)

// globals to support default/singleton-like behavior
var (
	// singleton-like client used if you use package-level functions
	dc = &Client{}

	// responses is the interim channel to avoid breaking the API while
	// switching types to transmission.Response
	transitionResponses chan Response

	// oneResp protects the transitional responses channel from racing on
	// creation if multiple goroutines ask for the responses channel
	oneResp sync.Once
)

// default is a mute statsd; intended to be overridden
var sd, _ = statsd.New(statsd.Mute(true), statsd.Prefix("libhoney"))

// UserAgentAddition is a variable set at compile time via -ldflags to allow you
// to augment the "User-Agent" header that libhoney sends along with each event.
// The default User-Agent is "libhoney-go/<version>". If you set this variable, its
// contents will be appended to the User-Agent string, separated by a space. The
// expected format is product-name/version, eg "myapp/1.0"
var UserAgentAddition string

// Config specifies settings for initializing the library.
type Config struct {

	// APIKey is the Opsramp authentication token. If it is specified during
	// libhoney initialization, it will be used as the default API key for all
	// events. If absent, API key must be explicitly set on a builder or
	// event. Find your team's API keys at https://ui.Opsramp.io/account
	//APIKey string

	// WriteKey is the deprecated name for the Opsramp authentication token.
	//
	// Deprecated: Use APIKey instead. If both are set, APIKey takes precedence.
	//WriteKey string

	// Dataset is the name of the Opsramp dataset to which to send these events.
	// If it is specified during libhoney initialization, it will be used as the
	// default dataset for all events. If absent, dataset must be explicitly set
	// on a builder or event.
	Dataset string

	// SampleRate is the rate at which to sample this event. Default is 1,
	// meaning no sampling. If you want to send one event out of every 250 times
	// Send() is called, you would specify 250 here.
	SampleRate uint

	// APIHost is the hostname for the Opsramp API server to which to send this
	// event. default: https://api.Opsramp.io/
	APIHost string

	// BlockOnSend determines if libhoney should block or drop packets that exceed
	// the size of the send channel (set by PendingWorkCapacity). Defaults to
	// False - events overflowing the send channel will be dropped.
	BlockOnSend bool

	// BlockOnResponse determines if libhoney should block trying to hand
	// responses back to the caller. If this is true and there is nothing reading
	// from the Responses channel, it will fill up and prevent events from being
	// sent to Opsramp. Defaults to False - if you don't read from the Responses
	// channel it will be ok.
	BlockOnResponse bool

	// Output is the deprecated method of manipulating how libhoney sends
	// events.
	//
	// Deprecated: Please use Transmission instead.
	Output Output

	// Transmission allows you to override what happens to events after you call
	// Send() on them. By default, events are asynchronously sent to the
	// Opsramp API. You can use the MockOutput included in this package in
	// unit tests, or use the transmission.WriterSender to write events to
	// STDOUT or to a file when developing locally.
	Transmission transmission.Sender

	// Configuration for the underlying sender. It is safe (and recommended) to
	// leave these values at their defaults. You cannot change these values
	// after calling Init()
	MaxBatchSize         uint          // how many events to collect into a batch before sending. Overrides DefaultMaxBatchSize.
	SendFrequency        time.Duration // how often to send off batches. Overrides DefaultBatchTimeout.
	MaxConcurrentBatches uint          // how many batches can be inflight simultaneously. Overrides DefaultMaxConcurrentBatches.
	PendingWorkCapacity  uint          // how many events to allow to pile up. Overrides DefaultPendingWorkCapacity

	// Deprecated: Transport is deprecated and should not be used. To set the HTTP Transport
	// set the Transport elements on the Transmission Sender instead.
	Transport http.RoundTripper

	// Logger defaults to nil and the SDK is silent. If you supply a logger here
	// (or set it to &DefaultLogger{}), some debugging output will be emitted.
	// Intended for human consumption during development to understand what the
	// SDK is doing and diagnose trouble emitting events.
	Logger Logger
}

func (c *Config) getDataset() string {
	if c.isClassic() {
		if strings.TrimSpace(c.Dataset) == "" {
			return defaultClassicDataset
		}
		return c.Dataset
	}
	trimmedDataset := strings.TrimSpace(c.Dataset)
	if trimmedDataset == "" {
		fmt.Fprintln(os.Stderr, "WARN: Dataset is empty or whitespace, using default:", defaultDataset)
		return defaultDataset
	}
	if c.Dataset != trimmedDataset {
		fmt.Fprintln(os.Stderr, "WARN: Dataset has unexpected whitespace, using trimmed version:", trimmedDataset)
	}
	return trimmedDataset
}

func (c *Config) isClassic() bool {
	return c.APIKey == "" || len(c.APIKey) == 32
}

// Init is called on app initialization and passed a Config struct, which
// configures default behavior. Use of package-level functions (e.g. SendNow())
// require that WriteKey and Dataset are defined.
//
// Otherwise, if WriteKey and DataSet are absent or a Config is not provided,
// they may be specified later, either on a Builder or an Event. WriteKey,
// Dataset, SampleRate, and APIHost can all be overridden on a per-Builder or
// per-Event basis.
//
// Make sure to call Close() to flush buffers.
/*func Init(conf Config) error {

	// populate a client config to spin up the default package-level Client
	clientConf := ClientConfig{}

	// Use whichever one is set, but APIKey wins if both are set.
	switch {
	case conf.APIKey != "":
		clientConf.APIKey = conf.APIKey
	case conf.WriteKey != "":
		clientConf.APIKey = conf.WriteKey
	default:
	}

	clientConf.Dataset = conf.getDataset()
	clientConf.SampleRate = conf.SampleRate
	clientConf.APIHost = conf.APIHost

	// set up default Logger because we're going to use it for the transmission
	if conf.Logger == nil {
		conf.Logger = &nullLogger{}
	}
	clientConf.Logger = conf.Logger

	// set up defaults for the Transmission
	if conf.MaxBatchSize == 0 {
		conf.MaxBatchSize = DefaultMaxBatchSize
	}
	if conf.SendFrequency == 0 {
		conf.SendFrequency = DefaultBatchTimeout
	}
	if conf.MaxConcurrentBatches == 0 {
		conf.MaxConcurrentBatches = DefaultMaxConcurrentBatches
	}
	if conf.PendingWorkCapacity == 0 {
		conf.PendingWorkCapacity = DefaultPendingWorkCapacity
	}

	// If both transmission and output are set, use transmission. If only one is
	// set, use it. If neither is set, use the Opsramp transmission
	var t transmission.Sender
	switch {
	case conf.Transmission != nil:
		t = conf.Transmission
	case conf.Output != nil:
		t = &transitionOutput{
			Output:          conf.Output,
			blockOnResponse: conf.BlockOnResponse,
			responses:       make(chan transmission.Response, 2*conf.PendingWorkCapacity),
		}
	default:
		t = &transmission.Opsramptraceproxy{
			MaxBatchSize:         conf.MaxBatchSize,
			BatchTimeout:         conf.SendFrequency,
			MaxConcurrentBatches: conf.MaxConcurrentBatches,
			PendingWorkCapacity:  conf.PendingWorkCapacity,
			BlockOnSend:          conf.BlockOnSend,
			BlockOnResponse:      conf.BlockOnResponse,
			Transport:            conf.Transport,
			UserAgentAddition:    UserAgentAddition,
			Logger:               clientConf.Logger,
			Metrics:              sd,
		}
	}
	clientConf.Transmission = t
	var err error
	dc, err = NewClient(clientConf)
	return err
}*/

// Output was responsible for handling events after Send() is called. Implementations
// of Add() must be safe for concurrent calls.
//
// Deprecated: Output is deprecated; use Transmission instead.
type Output interface {
	Add(ev *Event)
	Start() error
	Stop() error
}

// transitionOutput allows us to use an Output as the transmission.Sender needed
// by the Client by adding the additional methods required to implement the
// Sender interface and embedding the original Output to handle its capabilities
type transitionOutput struct {
	Output
	blockOnResponse bool
	responses       chan transmission.Response
}

func (to *transitionOutput) Add(ev *transmission.Event) {
	origEvent := &Event{
		APIHost: ev.APIHost,
		//	WriteKey:    ev.APIKey,
		Dataset:     ev.Dataset,
		SampleRate:  ev.SampleRate,
		Timestamp:   ev.Timestamp,
		Metadata:    ev.Metadata,
		fieldHolder: fieldHolder{data: ev.Data},
	}
	to.Output.Add(origEvent)
}

func (to *transitionOutput) Flush() error {
	if err := to.Stop(); err != nil {
		return err
	}
	return to.Stop()
}

func (to *transitionOutput) TxResponses() chan transmission.Response {
	return to.responses
}
func (to *transitionOutput) SendResponse(r transmission.Response) bool {
	if to.blockOnResponse {
		to.responses <- r
	} else {
		select {
		case to.responses <- r:
		default:
			return true
		}
	}
	return false
}

// VerifyWriteKey is the deprecated call to validate a Opsramp API key.
//
// Deprecated: Please use VerifyAPIKey instead.
/*func VerifyWriteKey(config Config) (team string, err error) {
	return VerifyAPIKey(config)
}

// VerifyAPIKey calls out to the Opsramp API to validate the API key so we can
// exit immediately if desired instead of happily sending events that are all
// rejected.
func VerifyAPIKey(config Config) (team string, err error) {
	dc.ensureLogger()
	auth, err := getAuth(config)
	dc.logger.Printf("verify write key got back %s with err=%s", auth.Team.Slug, err)
	if err != nil {
		return "", err
	}
	return auth.Team.Slug, nil
}

// GetTeamAndEnvironment calls out to the Honeycomb API to validate the API key
// and retrieve the associated team and environment names.
func GetTeamAndEnvironment(config Config) (team string, environment string, err error) {
	dc.ensureLogger()
	auth, err := getAuth(config)
	dc.logger.Printf("verify API key got back %s with err=%s", auth.Team.Slug, err)
	if err != nil {
		return "", "", err
	}
	return auth.Team.Slug, auth.Environment.Slug, nil
}

func getAuth(config Config) (authInfo, error) {
	auth := authInfo{}
	if config.APIKey == "" {
		if config.WriteKey == "" {
			return auth, errors.New("config.APIKey and config.WriteKey are both empty; can't verify empty key")
		}
		config.APIKey = config.WriteKey
	}
	if config.APIHost == "" {
		config.APIHost = defaultAPIHost
	}
	u, err := url.Parse(config.APIHost)
	if err != nil {
		return auth, fmt.Errorf("Error parsing API URL: %s", err)
	}
	u.Path = path.Join(u.Path, "1", "auth")
	req, err := http.NewRequest("GET", u.String(), nil)
	if err != nil {
		return auth, err
	}
	req.Header.Set("User-Agent", UserAgentAddition)
	//req.Header.Add("X-Opsramp-Team", config.APIKey)
	client := &http.Client{}
	resp, err := client.Do(req)
	if err != nil {
		return auth, err
	}
	defer resp.Body.Close()
	if resp.StatusCode == http.StatusUnauthorized {
		return auth, errors.New("Write key provided is invalid")
	}
	body, _ := ioutil.ReadAll(resp.Body)
	if resp.StatusCode != http.StatusOK {
<<<<<<< HEAD
		return team, fmt.Errorf(`Abnormal non-200 response verifying Opsramptraceproxy write key: %d
=======
		return auth, fmt.Errorf(`Abnormal non-200 response verifying Honeycomb write/API key: %d
>>>>>>> b3723d3f
Response body: %s`, resp.StatusCode, string(body))
	}
	if err := json.Unmarshal(body, &auth); err != nil {
		return auth, fmt.Errorf("failed to JSON decode of AuthInfo response from Honeycomb API")
	}
	return auth, nil
}

type teamInfo struct {
	Slug string `json:"slug"`
}

type environmentInfo struct {
	Slug string `json:"slug"`
}

<<<<<<< HEAD
	return ret["team_slug"], nil
}*/
=======
type authInfo struct {
	Team        teamInfo        `json:"team"`
	Environment environmentInfo `json:"environment"`
}
>>>>>>> b3723d3f

// Deprecated: Response is deprecated; please use transmission.Response instead.
type Response struct {
	transmission.Response
}

// Event is used to hold data that can be sent to Opsramp. It can also
// specify overrides of the config settings.
type Event struct {
	// WriteKey, if set, overrides whatever is found in Config
	//WriteKey string
	// Dataset, if set, overrides whatever is found in Config
	Dataset string
	// SampleRate, if set, overrides whatever is found in Config
	SampleRate uint
	// APIHost, if set, overrides whatever is found in Config
	APIHost string
	// Timestamp, if set, specifies the time for this event. If unset, defaults
	// to Now()
	Timestamp time.Time
	// Metadata is a field for you to add in data that will be handed back to you
	// on the Response object read off the Responses channel. It is not sent to
	// Opsramp with the event.
	Metadata interface{}

	// fieldHolder contains fields (and methods) common to both events and builders
	fieldHolder

	// client is the Client to use to send events generated from this builder
	client *Client

	// sent is a bool indicating whether the event has been sent.  Once it's
	// been sent, all changes to the event should be ignored - any calls to Add
	// should just return immediately taking no action.
	sent     bool
	sendLock sync.Mutex

	APIToken    string
	APITenantId string
}

// Builder is used to create templates for new events, specifying default fields
// and override settings.
type Builder struct {
	// WriteKey, if set, overrides whatever is found in Config
	WriteKey string
	// Dataset, if set, overrides whatever is found in Config
	Dataset string
	// SampleRate, if set, overrides whatever is found in Config
	SampleRate uint
	// APIHost, if set, overrides whatever is found in Config
	APIHost string

	// fieldHolder contains fields (and methods) common to both events and builders
	fieldHolder

	// any dynamic fields to apply to each generated event
	dynFields     []dynamicField
	dynFieldsLock sync.RWMutex

	// client is the Client to use to send events generated from this builder
	client *Client
}

type fieldHolder struct {
	data marshallableMap
	lock sync.RWMutex
}

// Wrapper type for custom JSON serialization: individual values that can't be
// marshalled (or are null pointers) will be skipped, instead of causing
// marshalling to raise an error.

// TODO XMIT stop using this type and do the nil checks on Add instead of on marshal
type marshallableMap map[string]interface{}

func (m marshallableMap) MarshalJSON() ([]byte, error) {
	keys := make([]string, len(m))
	i := 0
	for k := range m {
		keys[i] = k
		i++
	}
	sort.Strings(keys)
	out := bytes.NewBufferString("{")

	first := true
	for _, k := range keys {
		b, ok := maybeMarshalValue(m[k])
		if ok {
			if first {
				first = false
			} else {
				out.WriteByte(',')
			}

			out.WriteByte('"')
			out.Write([]byte(k))
			out.WriteByte('"')
			out.WriteByte(':')
			out.Write(b)
		}
	}
	out.WriteByte('}')
	return out.Bytes(), nil
}

func maybeMarshalValue(v interface{}) ([]byte, bool) {
	if v == nil {
		return nil, false
	}
	val := reflect.ValueOf(v)
	kind := val.Type().Kind()
	for _, ptrKind := range ptrKinds {
		if kind == ptrKind && val.IsNil() {
			return nil, false
		}
	}
	b, err := json.Marshal(v)
	if err != nil {
		return nil, false
	}
	return b, true
}

type dynamicField struct {
	name string
	fn   func() interface{}
}

// Close waits for all in-flight messages to be sent. You should
// call Close() before app termination.
func Close() {
	dc.Close()
}

// Flush closes and reopens the Output interface, ensuring events
// are sent without waiting on the batch to be sent asyncronously.
// Generally, it is more efficient to rely on asyncronous batches than to
// call Flush, but certain scenarios may require Flush if asynchronous sends
// are not guaranteed to run (i.e. running in AWS Lambda)
// Flush is not thread safe - use it only when you are sure that no other
// parts of your program are calling Send
func Flush() {
	dc.Flush()
}

// Contrary to its name, SendNow does not block and send data
// immediately, but only enqueues to be sent asynchronously.
// It is equivalent to:
//
//	ev := libhoney.NewEvent()
//	ev.Add(data)
//	ev.Send()
//
// Deprecated: SendNow is deprecated and may be removed in a future major release.
//func SendNow(data interface{}) error {
//	dc.ensureLogger()
//	ev := NewEvent()
//	if err := ev.Add(data); err != nil {
//		return err
//	}
//	err := ev.Send()
//	dc.logger.Printf("SendNow enqueued event, err=%v", err)
//	return err
//}

// Responses returns the channel from which the caller can read the responses
// to sent events.
//
// Deprecated: Responses is deprecated; please use TxResponses instead.
//
//	func Responses() chan Response {
//		oneResp.Do(func() {
//			if transitionResponses == nil {
//				txResponses := dc.TxResponses()
//				transitionResponses = make(chan Response, cap(txResponses))
//				go func() {
//					for txResp := range txResponses {
//						resp := Response{}
//						resp.Response = txResp
//						transitionResponses <- resp
//					}
//					close(transitionResponses)
//				}()
//			}
//		})
//		return transitionResponses
//	}
//
// // TxResponses returns the channel from which the caller can read the responses
// to sent events.
func TxResponses() chan transmission.Response {
	return dc.TxResponses()
}

// AddDynamicField takes a field name and a function that will generate values
// for that metric. The function is called once every time a NewEvent() is
// created and added as a field (with name as the key) to the newly created
// event.
//func AddDynamicField(name string, fn func() interface{}) error {
//	return dc.AddDynamicField(name, fn)
//}

// AddField adds a Field to the global scope. This metric will be inherited by
// all builders and events.
func AddField(name string, val interface{}) {
	dc.AddField(name, val)
}

// Add adds its data to the global scope. It adds all fields in a struct or all
// keys in a map as individual Fields. These metrics will be inherited by all
// builders and events.
//func Add(data interface{}) error {
//	return dc.Add(data)
//}

// NewEvent creates a new event prepopulated with any Fields present in the
// global scope.
func NewEvent() *Event {
	return dc.NewEvent()
}

// NewBuilder creates a new event builder. The builder inherits any
// Dynamic or Static Fields present in the global scope.
func NewBuilder() *Builder {
	return dc.NewBuilder()
}

// AddField adds an individual metric to the event or builder on which it is
// called. Note that if you add a value that cannot be serialized to JSON (eg a
// function or channel), the event will fail to send.
func (f *fieldHolder) AddField(key string, val interface{}) {
	f.lock.Lock()
	defer f.lock.Unlock()
	f.data[key] = val
}

// Add adds a complex data type to the event or builder on which it's called.
// For structs, it adds each exported field. For maps, it adds each key/value.
// Add will error on all other types.
//func (f *fieldHolder) Add(data interface{}) error {
//	switch reflect.TypeOf(data).Kind() {
//	case reflect.Struct:
//		return f.addStruct(data)
//	case reflect.Map:
//		return f.addMap(data)
//	case reflect.Ptr:
//		return f.Add(reflect.ValueOf(data).Elem().Interface())
//	}
//	return fmt.Errorf(
//		"Couldn't add type %s content %+v",
//		reflect.TypeOf(data).Kind(), data,
//	)
//}

//func (f *fieldHolder) addStruct(s interface{}) error {
//	f.lock.Lock()
//	defer f.lock.Unlock()
//
//	// TODO should we handle embedded structs differently from other deep structs?
//	sType := reflect.TypeOf(s)
//	sVal := reflect.ValueOf(s)
//	// Iterate through the fields, adding each.
//	for i := 0; i < sType.NumField(); i++ {
//		fieldInfo := sType.Field(i)
//		if fieldInfo.PkgPath != "" {
//			// skipping unexported field in the struct
//			continue
//		}
//
//		var fName string
//		fTag := fieldInfo.Tag.Get("json")
//		if fTag != "" {
//			if fTag == "-" {
//				// skip this field
//				continue
//			}
//			// slice off options
//			if idx := strings.Index(fTag, ","); idx != -1 {
//				options := fTag[idx:]
//				fTag = fTag[:idx]
//				if strings.Contains(options, "omitempty") && isEmptyValue(sVal.Field(i)) {
//					// skip empty values if omitempty option is set
//					continue
//				}
//			}
//			fName = fTag
//		} else {
//			fName = fieldInfo.Name
//		}
//
//		f.data[fName] = sVal.Field(i).Interface()
//	}
//	return nil
//}
//
//func (f *fieldHolder) addMap(m interface{}) error {
//	f.lock.Lock()
//	defer f.lock.Unlock()
//
//	mVal := reflect.ValueOf(m)
//	mKeys := mVal.MapKeys()
//	for _, key := range mKeys {
//		// get a string representation of key
//		var keyStr string
//		switch key.Type().Kind() {
//		case reflect.String:
//			keyStr = key.String()
//		case reflect.Int, reflect.Int8, reflect.Int16, reflect.Int32,
//			reflect.Int64, reflect.Uint, reflect.Uint8, reflect.Uint16, reflect.Uint32,
//			reflect.Uint64, reflect.Float32, reflect.Float64, reflect.Complex64,
//			reflect.Complex128:
//			keyStr = fmt.Sprintf("%v", key.Interface())
//		default:
//			return fmt.Errorf("failed to add map: key type %s unaccepted", key.Type().Kind())
//		}
//		f.data[keyStr] = mVal.MapIndex(key).Interface()
//	}
//	return nil
//}

// AddFunc takes a function and runs it repeatedly, adding the return values
// as fields.
// The function should return error when it has exhausted its values
//func (f *fieldHolder) AddFunc(fn func() (string, interface{}, error)) error {
//	for {
//		key, rawVal, err := fn()
//		if err != nil {
//			// fn is done giving us data
//			break
//		}
//		f.AddField(key, rawVal)
//	}
//	return nil
//}

// Fields returns a reference to the map of fields that have been added to an
// event. Caution: it is not safe to manipulate the returned map concurrently
// with calls to AddField, Add or AddFunc.
//func (f *fieldHolder) Fields() map[string]interface{} {
//	return f.data
//}

// returns a human friendly string representation of the fieldHolder
//func (f *fieldHolder) String() string {
//	return fmt.Sprint(f.data)
//}

// mask the add functions on an event so that we can test the sent lock and noop
// if the event has been sent.

// AddField adds an individual metric to the event on which it is called. Note
// that if you add a value that cannot be serialized to JSON (eg a function or
// channel), the event will fail to send.
//
// Adds to an event that happen after it has been sent will return without
// having any effect.
//func (e *Event) AddField(key string, val interface{}) {
//	e.sendLock.Lock()
//	defer e.sendLock.Unlock()
//	if e.sent == true {
//		return
//	}
//	e.fieldHolder.AddField(key, val)
//}

// Add adds a complex data type to the event on which it's called.
// For structs, it adds each exported field. For maps, it adds each key/value.
// Add will error on all other types.
//
// Adds to an event that happen after it has been sent will return without
// having any effect.
//func (e *Event) Add(data interface{}) error {
//	e.sendLock.Lock()
//	defer e.sendLock.Unlock()
//	if e.sent == true {
//		return nil
//	}
//	return e.fieldHolder.Add(data)
//}

// AddFunc takes a function and runs it repeatedly, adding the return values
// as fields.
// The function should return error when it has exhausted its values
//
// Adds to an event that happen after it has been sent will return without
// having any effect.
//func (e *Event) AddFunc(fn func() (string, interface{}, error)) error {
//	e.sendLock.Lock()
//	defer e.sendLock.Unlock()
//	if e.sent == true {
//		return nil
//	}
//	return e.fieldHolder.AddFunc(fn)
//}

// Send dispatches the event to be sent to Opsramp, sampling if necessary.
//
// If you have sampling enabled
// (i.e. SampleRate >1), Send will only actually transmit data with a
// probability of 1/SampleRate. No error is returned whether or not traffic
// is sampled, however, the Response sent down the response channel will
// indicate the event was sampled in the errors Err field.
//
// Send inherits the values of required fields from Config. If any required
// fields are specified in neither Config nor the Event, Send will return an
// error.  Required fields are APIHost, WriteKey, and Dataset. Values specified
// in an Event override Config.
//
// Once you Send an event, any addition calls to add data to that event will
// return without doing anything. Once the event is sent, it becomes immutable.
//func (e *Event) Send() error {
//	if e.client == nil {
//		e.client = &Client{}
//	}
//	e.client.ensureLogger()
//	if shouldDrop(e.SampleRate) {
//		e.client.logger.Printf("dropping event due to sampling")
//		sd.Increment("sampled")
//		e.client.sendDroppedResponse(e, "event dropped due to sampling")
//		return nil
//	}
//	return e.SendPresampled()
//}

// SendPresampled dispatches the event to be sent to Opsramp.
//
// Sampling is assumed to have already happened. SendPresampled will dispatch
// every event handed to it, and pass along the sample rate. Use this instead of
// Send() when the calling function handles the logic around which events to
// drop when sampling.
//
// SendPresampled inherits the values of required fields from Config. If any
// required fields are specified in neither Config nor the Event, Send will
// return an error.  Required fields are APIHost, WriteKey, and Dataset. Values
// specified in an Event override Config.
//
// Once you Send an event, any addition calls to add data to that event will
// return without doing anything. Once the event is sent, it becomes immutable.
func (e *Event) SendPresampled() (err error) {
	if e.client == nil {
		e.client = &Client{}
	}
	e.client.ensureLogger()
	defer func() {
		if err != nil {
			e.client.logger.Printf("Failed to send event. err: %s, event: %+v", err, e)
		} else {
			e.client.logger.Printf("Send enqueued event: %+v", e)
		}
	}()

	// Lock the sent bool before taking the event lock, to match the order in
	// the Add methods.
	e.sendLock.Lock()
	defer e.sendLock.Unlock()

	e.lock.RLock()
	defer e.lock.RUnlock()
	if len(e.data) == 0 {
		return errors.New("No metrics added to event. Won't send empty event.")
	}

	// if client.transmission is transmission.Opsramp or a pointer to same,
	// then we should verify that APIHost and WriteKey are set. For
	// non-Opsramp based Sender implementations (eg STDOUT) it's totally
	// possible to send events without an API key etc

	senderType := reflect.TypeOf(e.client.transmission).String()
	isOpsrampSender := strings.HasSuffix(senderType, "transmission.Opsramptraceproxy")
	isMockSender := strings.HasSuffix(senderType, "transmission.MockSender")
	if isOpsrampSender || isMockSender {
		if e.APIHost == "" {
			return errors.New("No APIHost for Opsramptraceproxy. Can't send to the Great Unknown.")
		}
		//if e.WriteKey == "" {
		//	return errors.New("No WriteKey specified. Can't send event.")
		//}
	}
	if e.Dataset == "" {
		return errors.New("No Dataset for Opsramptraceproxy. Can't send datasetless.")
	}

	// Mark the event as sent, no more field changes will be applied.
	e.sent = true

	e.client.ensureTransmission()
	txEvent := &transmission.Event{
		APIHost: e.APIHost,
		//APIKey:      e.WriteKey,
		APIToken:    e.APIToken,
		APITenantId: e.APITenantId,
		Dataset:     e.Dataset,
		SampleRate:  e.SampleRate,
		Timestamp:   e.Timestamp,
		Metadata:    e.Metadata,
		Data:        e.data,
	}
	e.client.transmission.Add(txEvent)
	return nil
}

// returns a human friendly string representation of the event
//func (e *Event) String() string {
//	masked := e.WriteKey
//	if e.WriteKey != "" && len(e.WriteKey) > 4 {
//		len := len(e.WriteKey) - 4
//		masked = strings.Repeat("X", len) + e.WriteKey[len:]
//	}
//	return fmt.Sprintf("{WriteKey:%s Dataset:%s SampleRate:%d APIHost:%s Timestamp:%v fieldHolder:%+v sent:%t}", masked, e.Dataset, e.SampleRate, e.APIHost, e.Timestamp, e.fieldHolder.String(), e.sent)
//}

// returns true if the sample should be dropped
//func shouldDrop(rate uint) bool {
//	if rate <= 1 {
//		return false
//	}
//
//	return rand.Intn(int(rate)) != 0
//}

// AddDynamicField adds a dynamic field to the builder. Any events
// created from this builder will get this metric added.
//func (b *Builder) AddDynamicField(name string, fn func() interface{}) error {
//	b.dynFieldsLock.Lock()
//	defer b.dynFieldsLock.Unlock()
//	dynFn := dynamicField{
//		name: name,
//		fn:   fn,
//	}
//	b.dynFields = append(b.dynFields, dynFn)
//	return nil
//}

// Contrary to its name, SendNow does not block and send data
// immediately, but only enqueues to be sent asynchronously.
// It is equivalent to:
//
//	ev := builder.NewEvent()
//	ev.Add(data)
//	ev.Send()
//
// Deprecated: SendNow is deprecated and may be removed in a future major release.
//func (b *Builder) SendNow(data interface{}) error {
//	ev := b.NewEvent()
//	if err := ev.Add(data); err != nil {
//		return err
//	}
//	err := ev.Send()
//	return err
//}

// NewEvent creates a new Event prepopulated with fields, dynamic
// field values, and configuration inherited from the builder.
func (b *Builder) NewEvent() *Event {
	e := &Event{
		//WriteKey:   b.WriteKey,
		Dataset:    b.Dataset,
		SampleRate: b.SampleRate,
		APIHost:    b.APIHost,
		Timestamp:  time.Now(),
		client:     b.client,
	}
	// Set up locks
	b.lock.RLock()
	defer b.lock.RUnlock()
	b.dynFieldsLock.RLock()
	defer b.dynFieldsLock.RUnlock()
	e.lock.Lock()
	defer e.lock.Unlock()

	e.data = make(map[string]interface{}, len(b.data)+len(b.dynFields))
	for k, v := range b.data {
		e.data[k] = v
	}

	// create dynamic metrics.
	for _, dynField := range b.dynFields {
		// Perform the data mutation while locked.
		e.data[dynField.name] = dynField.fn()
	}
	return e
}

// Clone creates a new builder that inherits all traits of this builder and
// creates its own scope in which to add additional static and dynamic fields.
func (b *Builder) Clone() *Builder {
	newB := &Builder{
		WriteKey:   b.WriteKey,
		Dataset:    b.Dataset,
		SampleRate: b.SampleRate,
		APIHost:    b.APIHost,
		client:     b.client,
	}

	b.lock.RLock()
	defer b.lock.RUnlock()
	newB.data = make(map[string]interface{}, len(b.data))
	for k, v := range b.data {
		newB.data[k] = v
	}

	// copy dynamic metric generators
	b.dynFieldsLock.RLock()
	defer b.dynFieldsLock.RUnlock()
	newB.dynFields = make([]dynamicField, len(b.dynFields))
	copy(newB.dynFields, b.dynFields)
	return newB
}

// Helper lifted from Go stdlib encoding/json
//func isEmptyValue(v reflect.Value) bool {
//	switch v.Kind() {
//	case reflect.Array, reflect.Map, reflect.Slice, reflect.String:
//		return v.Len() == 0
//	case reflect.Bool:
//		return !v.Bool()
//	case reflect.Int, reflect.Int8, reflect.Int16, reflect.Int32, reflect.Int64:
//		return v.Int() == 0
//	case reflect.Uint, reflect.Uint8, reflect.Uint16, reflect.Uint32, reflect.Uint64, reflect.Uintptr:
//		return v.Uint() == 0
//	case reflect.Float32, reflect.Float64:
//		return v.Float() == 0
//	case reflect.Interface, reflect.Ptr:
//		return v.IsNil()
//	}
//	return false
//}<|MERGE_RESOLUTION|>--- conflicted
+++ resolved
@@ -8,14 +8,10 @@
 	"bytes"
 	"encoding/json"
 	"errors"
+	"fmt"
 	"math/rand"
 	"net/http"
-<<<<<<< HEAD
-=======
-	"net/url"
 	"os"
-	"path"
->>>>>>> b3723d3f
 	"reflect"
 	"sort"
 	"strings"
@@ -31,17 +27,10 @@
 }
 
 const (
-<<<<<<< HEAD
-	defaultSampleRate = 1
-	defaultAPIHost    = "https://api.Opsramp.io/"
-	defaultDataset    = "libhoney-go dataset"
-	version           = "1.15.8"
-=======
 	defaultSampleRate     = 1
-	defaultAPIHost        = "https://api.honeycomb.io/"
+	defaultAPIHost        = "https://api.Opsramp.io/"
 	defaultClassicDataset = "libhoney-go dataset"
 	defaultDataset        = "unknown_dataset"
->>>>>>> b3723d3f
 
 	// DefaultMaxBatchSize how many events to collect in a batch
 	DefaultMaxBatchSize = 50
@@ -173,7 +162,7 @@
 }
 
 func (c *Config) isClassic() bool {
-	return c.APIKey == "" || len(c.APIKey) == 32
+	return false
 }
 
 // Init is called on app initialization and passed a Config struct, which
@@ -376,11 +365,7 @@
 	}
 	body, _ := ioutil.ReadAll(resp.Body)
 	if resp.StatusCode != http.StatusOK {
-<<<<<<< HEAD
-		return team, fmt.Errorf(`Abnormal non-200 response verifying Opsramptraceproxy write key: %d
-=======
-		return auth, fmt.Errorf(`Abnormal non-200 response verifying Honeycomb write/API key: %d
->>>>>>> b3723d3f
+		return auth, fmt.Errorf(`Abnormal non-200 response verifying Opsramptraceproxy write/API key: %d
 Response body: %s`, resp.StatusCode, string(body))
 	}
 	if err := json.Unmarshal(body, &auth); err != nil {
@@ -397,15 +382,10 @@
 	Slug string `json:"slug"`
 }
 
-<<<<<<< HEAD
-	return ret["team_slug"], nil
-}*/
-=======
 type authInfo struct {
 	Team        teamInfo        `json:"team"`
 	Environment environmentInfo `json:"environment"`
-}
->>>>>>> b3723d3f
+}*/
 
 // Deprecated: Response is deprecated; please use transmission.Response instead.
 type Response struct {
